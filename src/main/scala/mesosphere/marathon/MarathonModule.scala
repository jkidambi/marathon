package mesosphere.marathon

import java.util.UUID
import java.util.concurrent.TimeUnit
import javax.inject.Named

import akka.actor.SupervisorStrategy.Restart
import akka.actor._
import akka.event.EventStream
import akka.routing.RoundRobinPool
import akka.stream.Materializer
import com.codahale.metrics.Gauge
import com.google.inject._
import com.google.inject.name.Names
import com.twitter.util.JavaTimer
import com.twitter.zk.{ AuthInfo, NativeConnector, ZkClient }
import mesosphere.chaos.http.HttpConf
import mesosphere.marathon.Protos.MarathonTask
import mesosphere.marathon.core.election.ElectionService
import mesosphere.marathon.core.launchqueue.LaunchQueue
import mesosphere.marathon.core.readiness.ReadinessCheckExecutor
import mesosphere.marathon.core.storage.repository.AppRepository
import mesosphere.marathon.core.task.tracker.TaskTracker
import mesosphere.marathon.event.http._
import mesosphere.marathon.event.{ EventModule, HistoryActor }
import mesosphere.marathon.health.{ HealthCheckManager, MarathonHealthCheckManager }
import mesosphere.marathon.io.storage.StorageProvider
import mesosphere.marathon.metrics.Metrics
import mesosphere.marathon.state._
import mesosphere.marathon.upgrade.{ DeploymentManager, DeploymentPlan }
import mesosphere.util.state.memory.InMemoryStore
import mesosphere.util.state.mesos.MesosStateStore
import mesosphere.util.state.zk.{ CompressionConf, ZKStore }
import mesosphere.util.state.{ FrameworkId, FrameworkIdUtil, PersistentStore, _ }
import mesosphere.util.{ CapConcurrentExecutions, CapConcurrentExecutionsMetrics }
import org.apache.mesos.state.ZooKeeperState
import org.slf4j.LoggerFactory

import scala.collection.JavaConverters._
import scala.collection.immutable.Seq
import scala.concurrent.Await
import scala.reflect.ClassTag
import scala.util.control.NonFatal

object ModuleNames {
  final val HOST_PORT = "HOST_PORT"

  final val SERVER_SET_PATH = "SERVER_SET_PATH"
  final val SERIALIZE_GROUP_UPDATES = "SERIALIZE_GROUP_UPDATES"
  final val HTTP_EVENT_STREAM = "HTTP_EVENT_STREAM"

  final val STORE_APP = "AppStore"
  final val STORE_TASK_FAILURES = "TaskFailureStore"
  final val STORE_DEPLOYMENT_PLAN = "DeploymentPlanStore"
  final val STORE_FRAMEWORK_ID = "FrameworkIdStore"
  final val STORE_GROUP = "GroupStore"
  final val STORE_TASK = "TaskStore"
  final val STORE_EVENT_SUBSCRIBERS = "EventSubscriberStore"
}

class MarathonModule(conf: MarathonConf, http: HttpConf)
    extends AbstractModule {

  //scalastyle:off magic.number

  val log = LoggerFactory.getLogger(getClass.getName)

  def configure() {
    bind(classOf[MarathonConf]).toInstance(conf)
    bind(classOf[HttpConf]).toInstance(http)
    bind(classOf[LeaderProxyConf]).toInstance(conf)
    bind(classOf[ZookeeperConf]).toInstance(conf)

    // needs to be eager to break circular dependencies
    bind(classOf[SchedulerCallbacks]).to(classOf[SchedulerCallbacksServiceAdapter]).asEagerSingleton()

    bind(classOf[MarathonSchedulerDriverHolder]).in(Scopes.SINGLETON)
    bind(classOf[SchedulerDriverFactory]).to(classOf[MesosSchedulerDriverFactory]).in(Scopes.SINGLETON)
    bind(classOf[MarathonScheduler]).in(Scopes.SINGLETON)
    bind(classOf[MarathonSchedulerService]).in(Scopes.SINGLETON)
    bind(classOf[HealthCheckManager]).to(classOf[MarathonHealthCheckManager]).asEagerSingleton()

    bind(classOf[String])
      .annotatedWith(Names.named(ModuleNames.SERVER_SET_PATH))
      .toInstance(conf.zooKeeperServerSetPath)

    bind(classOf[Metrics]).in(Scopes.SINGLETON)
    bind(classOf[HttpEventStreamActorMetrics]).in(Scopes.SINGLETON)
  }

  @Provides
  @Singleton
  def provideMesosLeaderInfo(): MesosLeaderInfo = {
    conf.mesosLeaderUiUrl.get match {
      case someUrl @ Some(_) => ConstMesosLeaderInfo(someUrl)
      case None => new MutableMesosLeaderInfo
    }
  }

  @Provides
  @Singleton
  def provideLeadershipInitializers(
    @Named(ModuleNames.STORE_APP) app: EntityStore[AppDefinition],
    @Named(ModuleNames.STORE_GROUP) group: EntityStore[Group],
    @Named(ModuleNames.STORE_DEPLOYMENT_PLAN) deployment: EntityStore[DeploymentPlan],
    @Named(ModuleNames.STORE_FRAMEWORK_ID) frameworkId: EntityStore[FrameworkId],
    @Named(ModuleNames.STORE_TASK_FAILURES) taskFailure: EntityStore[TaskFailure],
    @Named(ModuleNames.STORE_EVENT_SUBSCRIBERS) subscribers: EntityStore[EventSubscribers],
    @Named(ModuleNames.STORE_TASK) task: EntityStore[MarathonTaskState]): Seq[PrePostDriverCallback] = {
    Seq(app, group, deployment, frameworkId, taskFailure, task, subscribers).collect {
      case l: PrePostDriverCallback => l
    }
  }

  @Named(ModuleNames.HTTP_EVENT_STREAM)
  @Provides
  @Singleton
  def provideHttpEventStreamActor(
    system: ActorSystem,
    electionService: ElectionService,
    @Named(EventModule.busName) eventBus: EventStream,
    metrics: HttpEventStreamActorMetrics): ActorRef = {
    val outstanding = conf.eventStreamMaxOutstandingMessages.get.getOrElse(50)
    def handleStreamProps(handle: HttpEventStreamHandle): Props =
      Props(new HttpEventStreamHandleActor(handle, eventBus, outstanding))

    system.actorOf(Props(new HttpEventStreamActor(electionService, metrics, handleStreamProps)), "HttpEventStream")
  }

  @Provides
  @Singleton
  def provideStore(): PersistentStore = {
    def directZK(): PersistentStore = {
      import com.twitter.util.TimeConversions._
      val sessionTimeout = conf.zooKeeperSessionTimeout().millis

      val authInfo = (conf.zkUsername, conf.zkPassword) match {
        case (Some(user), Some(pass)) => Some(AuthInfo.digest(user, pass))
        case _ => None
      }

      val connector = NativeConnector(conf.zkHosts, None, sessionTimeout, new JavaTimer(isDaemon = true), authInfo)

      val client = ZkClient(connector)
        .withAcl(conf.zkDefaultCreationACL.asScala)
        .withRetries(3)
      val compressionConf = CompressionConf(conf.zooKeeperCompressionEnabled(), conf.zooKeeperCompressionThreshold())
      new ZKStore(client, client(conf.zooKeeperStatePath), compressionConf)
    }
    def mesosZK(): PersistentStore = {
      val state = new ZooKeeperState(
        conf.zkHosts,
        conf.zkTimeoutDuration.toMillis,
        TimeUnit.MILLISECONDS,
        conf.zooKeeperStatePath
      )
      new MesosStateStore(state, conf.zkTimeoutDuration)
    }
    conf.internalStoreBackend.get match {
      case Some("zk") => directZK()
      case Some("mesos_zk") => mesosZK()
      case Some("mem") => new InMemoryStore()
      case backend: Option[String] => throw new IllegalArgumentException(s"Storage backend $backend not known!")
    }
  }

  //scalastyle:off parameter.number method.length
  @Named("schedulerActor")
  @Provides
  @Singleton
  @Inject
  def provideSchedulerActor(
    system: ActorSystem,
    appRepository: AppRepository,
    groupRepository: GroupRepository,
    deploymentRepository: DeploymentRepository,
    healthCheckManager: HealthCheckManager,
    taskTracker: TaskTracker,
    launchQueue: LaunchQueue,
    frameworkIdUtil: FrameworkIdUtil,
    driverHolder: MarathonSchedulerDriverHolder,
    electionService: ElectionService,
    storage: StorageProvider,
    @Named(EventModule.busName) eventBus: EventStream,
    readinessCheckExecutor: ReadinessCheckExecutor,
    taskFailureRepository: TaskFailureRepository)(implicit mat: Materializer): ActorRef = {
    val supervision = OneForOneStrategy() {
      case NonFatal(_) => Restart
    }

    import scala.concurrent.ExecutionContext.Implicits.global

    def createSchedulerActions(schedulerActor: ActorRef): SchedulerActions = {
      new SchedulerActions(
        appRepository,
        groupRepository,
        healthCheckManager,
        taskTracker,
        launchQueue,
        eventBus,
        schedulerActor,
        conf)
    }

    def deploymentManagerProps(schedulerActions: SchedulerActions): Props = {
      Props(
        new DeploymentManager(
          appRepository,
          taskTracker,
          launchQueue,
          schedulerActions,
          storage,
          healthCheckManager,
          eventBus,
          readinessCheckExecutor,
          conf
        )
      )
    }

    val historyActorProps = Props(new HistoryActor(eventBus, taskFailureRepository))

    system.actorOf(
      MarathonSchedulerActor.props(
        createSchedulerActions,
        deploymentManagerProps,
        historyActorProps,
        appRepository,
        deploymentRepository,
        healthCheckManager,
        taskTracker,
        launchQueue,
        driverHolder,
        electionService,
        eventBus,
        conf
      ).withRouter(RoundRobinPool(nrOfInstances = 1, supervisorStrategy = supervision)),
      "MarathonScheduler")
  }

  @Named(ModuleNames.HOST_PORT)
  @Provides
  @Singleton
  def provideHostPort: String = {
    val port = if (http.disableHttp()) http.httpsPort() else http.httpPort()
    "%s:%d".format(conf.hostname(), port)
  }

  @Provides
  @Singleton
  def provideActorSystem(): ActorSystem = ActorSystem("marathon")

  /* Reexports the `akka.actor.ActorSystem` as `akka.actor.ActorRefFactory`. It doesn't work automatically. */
  @Provides
  @Singleton
  def provideActorRefFactory(system: ActorSystem): ActorRefFactory = system

  @Provides
  @Singleton
  def provideFrameworkIdUtil(
    @Named(ModuleNames.STORE_FRAMEWORK_ID) store: EntityStore[FrameworkId],
    metrics: Metrics): FrameworkIdUtil = {
    new FrameworkIdUtil(store, conf.zkTimeoutDuration)
  }

  @Provides
  @Singleton
  def provideMigration(
    store: PersistentStore,
    appRepo: AppEntityRepository,
    groupRepo: GroupRepository,
    taskRepo: TaskRepository,
<<<<<<< HEAD
    metrics: Metrics)(implicit mat: Materializer): Migration = {
    new Migration(store, appRepo, groupRepo, taskRepo, conf, metrics)
=======
    deploymentRepo: DeploymentRepository,
    metrics: Metrics): Migration = {
    new Migration(store, appRepo, groupRepo, taskRepo, deploymentRepo, conf, metrics)
>>>>>>> f33b24c3
  }

  @Provides
  @Singleton
  def provideStorageProvider(http: HttpConf): StorageProvider =
    StorageProvider.provider(conf, http)

  @Named(ModuleNames.SERIALIZE_GROUP_UPDATES)
  @Provides
  @Singleton
  def provideSerializeGroupUpdates(metrics: Metrics, actorRefFactory: ActorRefFactory): CapConcurrentExecutions = {
    val capMetrics = new CapConcurrentExecutionsMetrics(metrics, classOf[GroupManager])
    CapConcurrentExecutions(
      capMetrics,
      actorRefFactory,
      "serializeGroupUpdates",
      maxParallel = 1,
      maxQueued = conf.internalMaxQueuedRootGroupUpdates()
    )
  }

  @Provides
  @Singleton
  def provideGroupManager(
    @Named(ModuleNames.SERIALIZE_GROUP_UPDATES) serializeUpdates: CapConcurrentExecutions,
    scheduler: MarathonSchedulerService,
    groupRepo: GroupRepository,
    appRepo: AppRepository,
    storage: StorageProvider,
    @Named(EventModule.busName) eventBus: EventStream,
    metrics: Metrics): GroupManager = {
    val groupManager: GroupManager = new GroupManager(
      serializeUpdates,
      scheduler,
      groupRepo,
      appRepo,
      storage,
      conf,
      eventBus
    )

    metrics.gauge("service.mesosphere.marathon.app.count", new Gauge[Int] {
      override def getValue: Int = {
        Await.result(groupManager.rootGroup(), conf.zkTimeoutDuration).transitiveApps.size
      }
    })

    metrics.gauge("service.mesosphere.marathon.group.count", new Gauge[Int] {
      override def getValue: Int = {
        Await.result(groupManager.rootGroup(), conf.zkTimeoutDuration).transitiveGroups.size
      }
    })

    metrics.gauge("service.mesosphere.marathon.uptime", new Gauge[Long] {
      val startedAt = System.currentTimeMillis()

      override def getValue: Long = {
        System.currentTimeMillis() - startedAt
      }
    })

    groupManager
  }

  // persistence functionality ----------------

  @Provides
  @Singleton
  def provideTaskFailureRepository(
    @Named(ModuleNames.STORE_TASK_FAILURES) store: EntityStore[TaskFailure],
    metrics: Metrics): TaskFailureRepository = {
    new TaskFailureRepository(store, conf.zooKeeperMaxVersions.get, metrics)
  }

  @Provides
  @Singleton
  def provideAppRepository(
    @Named(ModuleNames.STORE_APP) store: EntityStore[AppDefinition],
    metrics: Metrics): AppRepository = {
    new AppEntityRepository(store, maxVersions = conf.zooKeeperMaxVersions.get, metrics)
  }

  @Provides
  @Singleton
  def provideGroupRepository(
    @Named(ModuleNames.STORE_GROUP) store: EntityStore[Group],
    appRepository: AppRepository,
    metrics: Metrics): GroupRepository = {
    new GroupRepository(store, conf.zooKeeperMaxVersions.get, metrics)
  }

  @Provides
  @Singleton
  def provideTaskRepository(
    @Named(ModuleNames.STORE_TASK) store: EntityStore[MarathonTaskState],
    metrics: Metrics): TaskRepository = {
    new TaskRepository(store, metrics)
  }

  @Provides
  @Singleton
  def provideDeploymentRepository(
    @Named(ModuleNames.STORE_DEPLOYMENT_PLAN) store: EntityStore[DeploymentPlan],
    conf: MarathonConf,
    metrics: Metrics): DeploymentRepository = {
    new DeploymentRepository(store, metrics)
  }

  @Named(ModuleNames.STORE_DEPLOYMENT_PLAN)
  @Provides
  @Singleton
  def provideDeploymentPlanStore(store: PersistentStore, metrics: Metrics): EntityStore[DeploymentPlan] = {
    entityStore(store, metrics, "deployment:", () => DeploymentPlan.empty)
  }

  @Named(ModuleNames.STORE_FRAMEWORK_ID)
  @Provides
  @Singleton
  def provideFrameworkIdStore(store: PersistentStore, metrics: Metrics): EntityStore[FrameworkId] = {
    entityStore(store, metrics, "framework:", () => new FrameworkId(UUID.randomUUID().toString))
  }

  @Named(ModuleNames.STORE_GROUP)
  @Provides
  @Singleton
  def provideGroupStore(store: PersistentStore, metrics: Metrics): EntityStore[Group] = {
    entityStore(store, metrics, "group:", () => Group.empty)
  }

  @Named(ModuleNames.STORE_APP)
  @Provides
  @Singleton
  def provideAppStore(store: PersistentStore, metrics: Metrics): EntityStore[AppDefinition] = {
    entityStore(store, metrics, "app:", () => AppDefinition.apply())
  }

  @Named(ModuleNames.STORE_TASK_FAILURES)
  @Provides
  @Singleton
  def provideTaskFailureStore(store: PersistentStore, metrics: Metrics): EntityStore[TaskFailure] = {
    import org.apache.mesos.{ Protos => mesos }
    entityStore(store, metrics, "taskFailure:",
      () => TaskFailure(
        PathId.empty,
        mesos.TaskID.newBuilder().setValue("").build,
        mesos.TaskState.TASK_STAGING
      )
    )
  }

  @Named(ModuleNames.STORE_TASK)
  @Provides
  @Singleton
  def provideTaskStore(store: PersistentStore, metrics: Metrics): EntityStore[MarathonTaskState] = {
    // intentionally uncached since we cache in the layer above
    new MarathonStore[MarathonTaskState](
      store,
      metrics,
      prefix = "task:",
      newState = () => MarathonTaskState(MarathonTask.newBuilder().setId(UUID.randomUUID().toString).build())
    )
  }

  @Named(ModuleNames.STORE_EVENT_SUBSCRIBERS)
  @Provides
  @Singleton
  def provideEventSubscribersStore(store: PersistentStore, metrics: Metrics): EntityStore[EventSubscribers] = {
    entityStore(store, metrics, "events:", () => new EventSubscribers(Set.empty[String]))
  }

  private[this] def entityStore[T <: mesosphere.marathon.state.MarathonState[_, T]](
    store: PersistentStore,
    metrics: Metrics,
    prefix: String,
    newState: () => T)(implicit ct: ClassTag[T]): EntityStore[T] = {
    val marathonStore = new MarathonStore[T](store, metrics, newState, prefix)
    if (conf.storeCache()) new EntityStoreCache[T](marathonStore) else marathonStore
  }
}<|MERGE_RESOLUTION|>--- conflicted
+++ resolved
@@ -270,14 +270,9 @@
     appRepo: AppEntityRepository,
     groupRepo: GroupRepository,
     taskRepo: TaskRepository,
-<<<<<<< HEAD
+    deploymentRepository: DeploymentRepository,
     metrics: Metrics)(implicit mat: Materializer): Migration = {
-    new Migration(store, appRepo, groupRepo, taskRepo, conf, metrics)
-=======
-    deploymentRepo: DeploymentRepository,
-    metrics: Metrics): Migration = {
-    new Migration(store, appRepo, groupRepo, taskRepo, deploymentRepo, conf, metrics)
->>>>>>> f33b24c3
+    new Migration(store, appRepo, groupRepo, taskRepo, deploymentRepository, conf, metrics)
   }
 
   @Provides
