package mesosphere.marathon.api

import java.util.concurrent.atomic.AtomicInteger
import javax.inject.Provider

import akka.event.EventStream
import com.codahale.metrics.MetricRegistry
<<<<<<< HEAD
import mesosphere.marathon.core.storage.repository.{ AppRepository, GroupRepository }
import mesosphere.marathon.io.storage.StorageProvider
import mesosphere.marathon.metrics.Metrics
import mesosphere.marathon.state.GroupManager
=======
import mesosphere.marathon.core.group.{ GroupManager, GroupManagerModule }
import mesosphere.marathon.core.leadership.AlwaysElectedLeadershipModule
import mesosphere.marathon.io.storage.StorageProvider
import mesosphere.marathon.metrics.Metrics
import mesosphere.marathon.state.{ AppRepository, GroupRepository }
>>>>>>> 27b37a57
import mesosphere.marathon.test.{ MarathonActorSupport, Mockito }
import mesosphere.marathon.{ AllConf, DeploymentService, MarathonConf, MarathonSchedulerService }
import mesosphere.util.{ CapConcurrentExecutions, CapConcurrentExecutionsMetrics }

class TestGroupManagerFixture extends Mockito with MarathonActorSupport {
  val service = mock[MarathonSchedulerService]
  val appRepository = mock[AppRepository]
  val groupRepository = mock[GroupRepository]
  val eventBus = mock[EventStream]
  val provider = mock[StorageProvider]

  AllConf.withTestConfig(Seq("--zk_timeout", "1000"))
  val config = AllConf.config.get.asInstanceOf[MarathonConf]

  val metricRegistry = new MetricRegistry()
  val metrics = new Metrics(metricRegistry)
  val capMetrics = new CapConcurrentExecutionsMetrics(metrics, classOf[GroupManager])

  val actorId = new AtomicInteger(0)
  private[this] def serializeExecutions() = CapConcurrentExecutions(
    capMetrics,
    system,
    s"serializeGroupUpdates${actorId.incrementAndGet()}",
    maxConcurrent = 1,
    maxQueued = 10
  )

<<<<<<< HEAD
  val groupManager = new GroupManager(
    serializeUpdates = serializeExecutions(), scheduler = service,
    groupRepo = groupRepository, appRepo = appRepository,
    storage = provider, config = config, eventBus = eventBus
  )
=======
  groupRepository.zkRootName returns GroupRepository.zkRootName

  val schedulerProvider = new Provider[DeploymentService] {
    override def get() = service
  }

  private[this] val groupManagerModule = new GroupManagerModule(
    config = config,
    AlwaysElectedLeadershipModule.forActorSystem(system),
    serializeUpdates = serializeExecutions(),
    scheduler = schedulerProvider,
    groupRepo = groupRepository,
    appRepo = appRepository,
    storage = provider,
    eventBus = eventBus,
    metrics = metrics)

  val groupManager = groupManagerModule.groupManager
>>>>>>> 27b37a57
}<|MERGE_RESOLUTION|>--- conflicted
+++ resolved
@@ -5,18 +5,11 @@
 
 import akka.event.EventStream
 import com.codahale.metrics.MetricRegistry
-<<<<<<< HEAD
+import mesosphere.marathon.core.group.{ GroupManager, GroupManagerModule }
+import mesosphere.marathon.core.leadership.AlwaysElectedLeadershipModule
 import mesosphere.marathon.core.storage.repository.{ AppRepository, GroupRepository }
 import mesosphere.marathon.io.storage.StorageProvider
 import mesosphere.marathon.metrics.Metrics
-import mesosphere.marathon.state.GroupManager
-=======
-import mesosphere.marathon.core.group.{ GroupManager, GroupManagerModule }
-import mesosphere.marathon.core.leadership.AlwaysElectedLeadershipModule
-import mesosphere.marathon.io.storage.StorageProvider
-import mesosphere.marathon.metrics.Metrics
-import mesosphere.marathon.state.{ AppRepository, GroupRepository }
->>>>>>> 27b37a57
 import mesosphere.marathon.test.{ MarathonActorSupport, Mockito }
 import mesosphere.marathon.{ AllConf, DeploymentService, MarathonConf, MarathonSchedulerService }
 import mesosphere.util.{ CapConcurrentExecutions, CapConcurrentExecutionsMetrics }
@@ -44,15 +37,6 @@
     maxQueued = 10
   )
 
-<<<<<<< HEAD
-  val groupManager = new GroupManager(
-    serializeUpdates = serializeExecutions(), scheduler = service,
-    groupRepo = groupRepository, appRepo = appRepository,
-    storage = provider, config = config, eventBus = eventBus
-  )
-=======
-  groupRepository.zkRootName returns GroupRepository.zkRootName
-
   val schedulerProvider = new Provider[DeploymentService] {
     override def get() = service
   }
@@ -69,5 +53,4 @@
     metrics = metrics)
 
   val groupManager = groupManagerModule.groupManager
->>>>>>> 27b37a57
 }